// Copyright 2024 Interlynk.io
//
// Licensed under the Apache License, Version 2.0 (the "License");
// you may not use this file except in compliance with the License.
// You may obtain a copy of the License at
//
//     https://www.apache.org/licenses/LICENSE-2.0
//
// Unless required by applicable law or agreed to in writing, software
// distributed under the License is distributed on an "AS IS" BASIS,
// WITHOUT WARRANTIES OR CONDITIONS OF ANY KIND, either express or implied.
// See the License for the specific language governing permissions and
// limitations under the License.

package compliance

import (
	"context"
	"fmt"
	"time"

	"github.com/interlynk-io/sbomqs/pkg/logger"
	"github.com/interlynk-io/sbomqs/pkg/sbom"
)

<<<<<<< HEAD
func ntiaResult(ctx context.Context, doc sbom.Document, fileName string, outFormat string) {
=======
func ntiaResult(ctx context.Context, _ sbom.Document, _ string, _ string) *db {
>>>>>>> 21368bbc
	log := logger.FromContext(ctx)
	log.Debug("compliance.ntiaResult()")

	db := newDB()

<<<<<<< HEAD
	db.addRecord(ntiaAutomationSpec(doc))
	db.addRecord(ntiaSbomCreator(doc))
	db.addRecord(ntiaSbomCreatedTimestamp(doc))
	db.addRecords(ntiaComponents(doc))
	// db.addRecord(ntiaBuildPhase(doc))
	// db.addRecord(ntiaComponentHash(doc))
	// db.addRecord(ntiaComponentlicense(doc))

	if outFormat == "json" {
		ntiaJsonReport(db, fileName)
	}

	if outFormat == "basic" {
		ntiaBasicReport(db, fileName)
	}

	if outFormat == "detailed" {
		ntiaDetailedReport(db, fileName)
	}
}

// format
func ntiaAutomationSpec(doc sbom.Document) *record {
	spec := doc.Spec().GetSpecType()
	result, score := "", 0.0

	if fileFormat := doc.Spec().FileFormat(); fileFormat == "json" || fileFormat == "tag-value" {
		result = spec + ", " + fileFormat
		score = 10.0
	} else {
		result = spec + ", " + fileFormat
	}
	return newRecordStmt(SBOM_MACHINE_FORMAT, "Automation Support", result, score)
}

// Required Sbom stuffs
func ntiaSbomCreator(doc sbom.Document) *record {
	spec := doc.Spec().GetSpecType()
	result, score := "", 0.0

	if spec == "spdx" {
		name := ""
		if tools := doc.Tools(); tools != nil {
			for _, tool := range tools {
				if name = tool.GetName(); name != "" {
					result = name
					score = 10.0
					break
				}
			}
		}
		return newRecordStmt(SBOM_CREATOR, "SBOM Data Fields", result, score)

	} else if spec == "cyclonedx" {

		for _, author := range doc.Authors() {
			if author.GetEmail() != "" {
				result = author.GetEmail()
				score = 10.0
				break
			}
		}

		if result != "" {
			return newRecordStmt(SBOM_CREATOR, "SBOM Data Fields", result, score)
		}

		supplier := doc.Supplier()

		if supplier != nil {
			if supplier.GetEmail() != "" {
				result = supplier.GetEmail()
				score = 10.0
			}

			if result != "" {
				return newRecordStmt(SBOM_CREATOR, "SBOM Data Fields", result, score)
			}

			if supplier.GetUrl() != "" {
				result = supplier.GetUrl()
				score = 10.0
			}

			if result != "" {
				return newRecordStmt(SBOM_CREATOR, "SBOM Data Fields", result, score)
			}

			if supplier.GetContacts() != nil {
				for _, contact := range supplier.GetContacts() {
					if contact.Email() != "" {
						result = contact.Email()
						score = 10.0
						break
					}
				}

				if result != "" {
					return newRecordStmt(SBOM_CREATOR, "SBOM Data Fields", result, score)
				}
			}
		}

		manufacturer := doc.Manufacturer()

		if manufacturer != nil {
			if manufacturer.Email() != "" {
				result = manufacturer.Email()
				score = 10.0
			}

			if result != "" {
				return newRecordStmt(SBOM_CREATOR, "SBOM Data Fields", result, score)
			}

			if manufacturer.Url() != "" {
				result = manufacturer.Url()
				score = 10.0
			}

			if result != "" {
				return newRecordStmt(SBOM_CREATOR, "SBOM Data Fields", result, score)
			}

			if manufacturer.Contacts() != nil {
				for _, contact := range manufacturer.Contacts() {
					if contact.Email() != "" {
						result = contact.Email()
						score = 10.0
						break
					}
				}

				if result != "" {
					return newRecordStmt(SBOM_CREATOR, "SBOM Data Fields", result, score)
				}
			}
		}
	}
	return newRecordStmt(SBOM_CREATOR, "SBOM Data Fields", result, score)
}

func ntiaSbomCreatedTimestamp(doc sbom.Document) *record {
	score := 0.0
	result := doc.Spec().GetCreationTimestamp()

	if result != "" {
		_, err := time.Parse(time.RFC3339, result)
		if err != nil {
			score = 0.0
		} else {
			score = 10.0
		}
	}
	return newRecordStmt(SBOM_TIMESTAMP, "SBOM Data Fields", result, score)
}

// Required component stuffs
func ntiaComponents(doc sbom.Document) []*record {
	records := []*record{}

	if len(doc.Components()) == 0 {
		records := append(records, newRecordStmt(SBOM_COMPONENTS, "doc", "", 0.0))
		return records
	}

	for _, component := range doc.Components() {
		records = append(records, ntiaComponentName(component))
		records = append(records, ntiaComponentCreator(doc, component))
		records = append(records, ntiaComponentVersion(component))
		records = append(records, ntiaComponentOtherUniqIds(doc, component))
		records = append(records, ntiaComponentDependencies(doc, component))

	}
	records = append(records, newRecordStmt(SBOM_COMPONENTS, "SBOM Data Fields", "present", 10.0))
	return records
}

func ntiaComponentName(component sbom.GetComponent) *record {
	if result := component.GetName(); result != "" {
		return newRecordStmt(COMP_NAME, component.GetID(), result, 10.0)
	}
	return newRecordStmt(COMP_NAME, component.GetID(), "", 0.0)
}

func ntiaComponentCreator(doc sbom.Document, component sbom.GetComponent) *record {
	spec := doc.Spec().GetSpecType()

	if spec == "spdx" {
		if supplier := component.Suppliers().GetEmail(); supplier != "" {
			return newRecordStmt(PACK_SUPPLIER, component.GetID(), supplier, 10.0)
		}
		return newRecordStmt(PACK_SUPPLIER, component.GetID(), "", 0.0)
	} else if spec == "cyclonedx" {
		result := ""
		score := 0.0

		supplier := component.Suppliers()
		if supplier != nil {
			if supplier.GetEmail() != "" {
				result = supplier.GetEmail()
				score = 10.0
			}

			if result != "" {
				return newRecordStmt(COMP_CREATOR, component.GetID(), result, score)
			}

			if supplier.GetUrl() != "" {
				result = supplier.GetUrl()
				score = 10.0
			}

			if result != "" {
				return newRecordStmt(COMP_CREATOR, component.GetID(), result, score)
			}

			if supplier.GetContacts() != nil {
				for _, contact := range supplier.GetContacts() {
					if contact.Email() != "" {
						result = contact.Email()
						score = 10.0
						break
					}
				}

				if result != "" {
					return newRecordStmt(COMP_CREATOR, component.GetID(), result, score)
				}
			}
		}

		manufacturer := component.Manufacturer()

		if manufacturer != nil {
			if manufacturer.Email() != "" {
				result = manufacturer.Email()
				score = 10.0
			}

			if result != "" {
				return newRecordStmt(COMP_CREATOR, component.GetID(), result, score)
			}

			if manufacturer.Url() != "" {
				result = manufacturer.Url()
				score = 10.0
			}

			if result != "" {
				return newRecordStmt(COMP_CREATOR, component.GetID(), result, score)
			}

			if manufacturer.Contacts() != nil {
				for _, contact := range manufacturer.Contacts() {
					if contact.Email() != "" {
						result = contact.Email()
						score = 10.0
						break
					}
				}

				if result != "" {
					return newRecordStmt(COMP_CREATOR, component.GetID(), result, score)
				}
			}
		}

	}
	return newRecordStmt(COMP_CREATOR, component.GetID(), "", 0.0)
}

func ntiaComponentVersion(component sbom.GetComponent) *record {
	result := component.GetVersion()

	if result != "" {
		return newRecordStmt(COMP_VERSION, component.GetID(), result, 10.0)
	}

	return newRecordStmt(COMP_VERSION, component.GetID(), "", 0.0)
}

// func ntiaComponentDepth(doc sbom.Document) *record {}

func ntiaComponentDependencies(doc sbom.Document, component sbom.GetComponent) *record {
	spec := doc.Spec().GetSpecType()

	if spec == "spdx" {
		result, score := "", 0.0
		if relation := doc.Relations(); relation != nil {
			for _, rel := range relation {
				if rel.GetFrom() != "" && rel.GetTo() != "" {
					result = rel.GetFrom() + ", " + rel.GetTo()
					score = 10
					return newRecordStmt(COMP_DEPTH, component.GetID(), result, score)
				}
			}
		}

		return newRecordStmt(COMP_DEPTH, component.GetID(), result, score)

	} else if spec == "cyclonedx" {
		return craComponentDepth(component)
	}

	return newRecordStmt(COMP_DEPTH, component.GetID(), "", 0.0)
}

func ntiaComponentOtherUniqIds(doc sbom.Document, component sbom.GetComponent) *record {
	spec := doc.Spec().GetSpecType()

	if spec == "spdx" {
		result, score, totalElements, containPurlElement := "", 0.0, 0, 0

		if extRefs := component.ExternalReferences(); extRefs != nil {
			for _, extRef := range extRefs {
				totalElements++
				result = extRef.GetRefType()
				if result == "purl" {
					containPurlElement++
				}
			}
		}
		if containPurlElement != 0 {
			score = (float64(containPurlElement) / float64(totalElements)) * 10.0
			x := fmt.Sprintf(":(%d/%d)", containPurlElement, totalElements)
			result = result + x
		}
		return newRecordStmt(COMP_OTHER_UNIQ_IDS, component.GetID(), result, score)
	} else if spec == "cyclonedx" {
		result := ""
		score := 0.0

		purl := component.GetPurls()

		if len(purl) > 0 {
			result = string(purl[0])
			score = 10.0

			return newRecordStmtOptional(COMP_OTHER_UNIQ_IDS, component.GetID(), result, score)
		}

		cpes := component.GetCpes()

		if len(cpes) > 0 {
			result = string(cpes[0])
			score = 10.0

			return newRecordStmtOptional(COMP_OTHER_UNIQ_IDS, component.GetID(), result, score)
		}

		return newRecordStmtOptional(COMP_OTHER_UNIQ_IDS, component.GetID(), "", 0.0)
	}
	return newRecordStmt(COMP_OTHER_UNIQ_IDS, component.GetID(), "", 0.0)
}

// Recommended sbom stuffs
// lifecycle
// func ntiaBuildPhase(doc sbom.Document) *record {
// 	lifecycles := doc.Lifecycles()
// 	result, score := "", 0.0

// 	found := lo.Count(lifecycles, "build")

// 	if found > 0 {
// 		result = "build"
// 		score = 10.0
// 	}

// 	return newRecordStmt(SBOM_BUILD, "doc", result, score)
// }

// func ntiaSbomDepth(doc sbom.Document) *record {}

// Recommended component stuffs
// func ntiaComponentHash(doc sbom.Document) *record    {}
// func ntiaComponentlicense(doc sbom.Document) *record {}
=======
	return db
}
>>>>>>> 21368bbc
<|MERGE_RESOLUTION|>--- conflicted
+++ resolved
@@ -23,17 +23,12 @@
 	"github.com/interlynk-io/sbomqs/pkg/sbom"
 )
 
-<<<<<<< HEAD
 func ntiaResult(ctx context.Context, doc sbom.Document, fileName string, outFormat string) {
-=======
-func ntiaResult(ctx context.Context, _ sbom.Document, _ string, _ string) *db {
->>>>>>> 21368bbc
 	log := logger.FromContext(ctx)
 	log.Debug("compliance.ntiaResult()")
 
 	db := newDB()
 
-<<<<<<< HEAD
 	db.addRecord(ntiaAutomationSpec(doc))
 	db.addRecord(ntiaSbomCreator(doc))
 	db.addRecord(ntiaSbomCreatedTimestamp(doc))
@@ -113,8 +108,8 @@
 				return newRecordStmt(SBOM_CREATOR, "SBOM Data Fields", result, score)
 			}
 
-			if supplier.GetUrl() != "" {
-				result = supplier.GetUrl()
+			if supplier.GetURL() != "" {
+				result = supplier.GetURL()
 				score = 10.0
 			}
 
@@ -140,8 +135,8 @@
 		manufacturer := doc.Manufacturer()
 
 		if manufacturer != nil {
-			if manufacturer.Email() != "" {
-				result = manufacturer.Email()
+			if manufacturer.GetEmail() != "" {
+				result = manufacturer.GetEmail()
 				score = 10.0
 			}
 
@@ -149,8 +144,8 @@
 				return newRecordStmt(SBOM_CREATOR, "SBOM Data Fields", result, score)
 			}
 
-			if manufacturer.Url() != "" {
-				result = manufacturer.Url()
+			if manufacturer.GetURL() != "" {
+				result = manufacturer.GetURL()
 				score = 10.0
 			}
 
@@ -158,8 +153,8 @@
 				return newRecordStmt(SBOM_CREATOR, "SBOM Data Fields", result, score)
 			}
 
-			if manufacturer.Contacts() != nil {
-				for _, contact := range manufacturer.Contacts() {
+			if manufacturer.GetContacts() != nil {
+				for _, contact := range manufacturer.GetContacts() {
 					if contact.Email() != "" {
 						result = contact.Email()
 						score = 10.0
@@ -242,8 +237,8 @@
 				return newRecordStmt(COMP_CREATOR, component.GetID(), result, score)
 			}
 
-			if supplier.GetUrl() != "" {
-				result = supplier.GetUrl()
+			if supplier.GetURL() != "" {
+				result = supplier.GetURL()
 				score = 10.0
 			}
 
@@ -269,8 +264,8 @@
 		manufacturer := component.Manufacturer()
 
 		if manufacturer != nil {
-			if manufacturer.Email() != "" {
-				result = manufacturer.Email()
+			if manufacturer.GetEmail() != "" {
+				result = manufacturer.GetEmail()
 				score = 10.0
 			}
 
@@ -278,8 +273,8 @@
 				return newRecordStmt(COMP_CREATOR, component.GetID(), result, score)
 			}
 
-			if manufacturer.Url() != "" {
-				result = manufacturer.Url()
+			if manufacturer.GetEmail() != "" {
+				result = manufacturer.GetURL()
 				score = 10.0
 			}
 
@@ -287,8 +282,8 @@
 				return newRecordStmt(COMP_CREATOR, component.GetID(), result, score)
 			}
 
-			if manufacturer.Contacts() != nil {
-				for _, contact := range manufacturer.Contacts() {
+			if manufacturer.GetContacts() != nil {
+				for _, contact := range manufacturer.GetContacts() {
 					if contact.Email() != "" {
 						result = contact.Email()
 						score = 10.0
@@ -336,7 +331,7 @@
 		return newRecordStmt(COMP_DEPTH, component.GetID(), result, score)
 
 	} else if spec == "cyclonedx" {
-		return craComponentDepth(component)
+		return bsiComponentDepth(component)
 	}
 
 	return newRecordStmt(COMP_DEPTH, component.GetID(), "", 0.0)
@@ -410,8 +405,4 @@
 
 // Recommended component stuffs
 // func ntiaComponentHash(doc sbom.Document) *record    {}
-// func ntiaComponentlicense(doc sbom.Document) *record {}
-=======
-	return db
-}
->>>>>>> 21368bbc
+// func ntiaComponentlicense(doc sbom.Document) *record {}