// Copyright 2024 Interlynk.io
//
// Licensed under the Apache License, Version 2.0 (the "License");
// you may not use this file except in compliance with the License.
// You may obtain a copy of the License at
//
//	https://www.apache.org/licenses/LICENSE-2.0
//
// Unless required by applicable law or agreed to in writing, software
// distributed under the License is distributed on an "AS IS" BASIS,
// WITHOUT WARRANTIES OR CONDITIONS OF ANY KIND, either express or implied.
// See the License for the specific language governing permissions and
// limitations under the License.
package cmd

import (
	"context"
	"fmt"

	"github.com/interlynk-io/sbomqs/pkg/engine"
	"github.com/interlynk-io/sbomqs/pkg/logger"
	"github.com/spf13/cobra"
)

var complianceCmd = &cobra.Command{
	Use:   "compliance <sbom file>",
	Short: "compliance command checks an SBOM for compliance with SBOM standards",
	Long: `Check if your SBOM complies with various SBOM standards like NTIA minimum elements, BSI TR-03183-2, OpenChain Telco.
	Generate a compliance report for an SBOM file.
	`,
	Example: ` sbomqs compliance --bsi|--oct  [--basic|--json] <SBOM file>

  # Check a BSI TR-03183-2 v1.1 compliance against a SBOM in a table output
  sbomqs compliance --bsi samples/sbomqs-spdx-syft.json

  # Check a BSI TR-03183-2 v1.1 compliance against a SBOM in a JSON output
  sbomqs compliance --bsi --json samples/sbomqs-spdx-syft.json

  # Check a OpenChain Telco compliance against a SBOM in a table output
  sbomqs compliance --oct samples/sbomqs-spdx-syft.json

  # Check a OpenChain Telco compliance against a SBOM in a JSON output
  sbomqs compliance --oct --json samples/sbomqs-spdx-syft.json
`,
	Args: func(cmd *cobra.Command, args []string) error {
		if err := cobra.ExactArgs(1)(cmd, args); err != nil {
			return fmt.Errorf("compliance requires a single argument, the path to an SBOM file")
		}

		return nil
	},
	RunE: func(cmd *cobra.Command, args []string) error {
		debug, _ := cmd.Flags().GetBool("debug")
		if debug {
			logger.InitDebugLogger()
		} else {
			logger.InitProdLogger()
		}

		ctx := logger.WithLogger(context.Background())

		engParams := setupEngineParams(cmd, args)
		return engine.ComplianceRun(ctx, engParams)
	},
}

func setupEngineParams(cmd *cobra.Command, args []string) *engine.Params {
	engParams := &engine.Params{}

	engParams.Basic, _ = cmd.Flags().GetBool("basic")
	engParams.Detailed, _ = cmd.Flags().GetBool("detailed")
	engParams.JSON, _ = cmd.Flags().GetBool("json")

<<<<<<< HEAD
	engParams.Ntia, _ = cmd.Flags().GetBool("ntia")
	engParams.Cra, _ = cmd.Flags().GetBool("cra")
=======
	// engParams.Ntia, _ = cmd.Flags().GetBool("ntia")
	engParams.Bsi, _ = cmd.Flags().GetBool("bsi")
>>>>>>> 21368bbc
	engParams.Oct, _ = cmd.Flags().GetBool("oct")

	engParams.Debug, _ = cmd.Flags().GetBool("debug")

	engParams.Path = append(engParams.Path, args[0])

	return engParams
}

func init() {
	rootCmd.AddCommand(complianceCmd)

	// Debug control
	complianceCmd.Flags().BoolP("debug", "D", false, "enable debug logging")

	// Output control
	complianceCmd.Flags().BoolP("json", "j", false, "output in json format")
	complianceCmd.Flags().BoolP("basic", "b", false, "output in basic format")
	complianceCmd.Flags().BoolP("detailed", "d", false, "output in detailed format")
	// complianceCmd.Flags().BoolP("pdf", "p", false, "output in pdf format")
	complianceCmd.MarkFlagsMutuallyExclusive("json", "basic", "detailed")

	// Standards control
	complianceCmd.Flags().BoolP("ntia", "n", false, "check for NTIA minimum elements compliance")
	complianceCmd.Flags().BoolP("bsi", "c", false, "BSI TR-03183-2 v1.1 compliance")
	// complianceCmd.MarkFlagsMutuallyExclusive("ntia", "cra")
	complianceCmd.Flags().BoolP("oct", "t", false, "OpenChainTelco compliance")
}<|MERGE_RESOLUTION|>--- conflicted
+++ resolved
@@ -71,13 +71,9 @@
 	engParams.Detailed, _ = cmd.Flags().GetBool("detailed")
 	engParams.JSON, _ = cmd.Flags().GetBool("json")
 
-<<<<<<< HEAD
 	engParams.Ntia, _ = cmd.Flags().GetBool("ntia")
-	engParams.Cra, _ = cmd.Flags().GetBool("cra")
-=======
 	// engParams.Ntia, _ = cmd.Flags().GetBool("ntia")
 	engParams.Bsi, _ = cmd.Flags().GetBool("bsi")
->>>>>>> 21368bbc
 	engParams.Oct, _ = cmd.Flags().GetBool("oct")
 
 	engParams.Debug, _ = cmd.Flags().GetBool("debug")
